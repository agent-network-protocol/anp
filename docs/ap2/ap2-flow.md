
# ad.json描述方法

增加一个Protocol
```json
    {
      "type": "StructuredInterface",
      "protocol": "AP2/ANP",
      "version": "0.0.1",
      "url": "https://grand-hotel.com/api/ap2.json",
      "description": "An implementation of the AP2 protocol based on the ANP protocol, used for payment and transactions between agents."
    },
```

ap2.json内容：
```json
{
  "ap2/anp": "0.0.1",
  "roles": [
    "shopper": {
      "description": "shopper Agent - handles user interaction, PIN validation, QR code display",
      "endpoints": {
        "receive_delivery_receipt": "/ap2/shopper/receive_delivery_receipt"
      }
    },
    "merchant": {
      "description": "Merchant Agent - generates cart, creates QR orders, issues delivery receipts",
      "endpoints": {
        "create_cart_mandate": "/ap2/merchant/create_cart_mandate",
        "send_payment_mandate": "/ap2/merchant/send_payment_mandate",
      }
    }
  ]
}
```

roles的类型：
```json
AP2Role = "merchant" | "shopper" | "credentials-provider" | "payment-processor"
```

也可以直接在Interface中描述：

```json
    {
      "type": "StructuredInterface",
      "protocol": "AP2/ANP",
      "version": "0.0.1",
      "description": "An implementation of the AP2 protocol based on the ANP protocol, used for payment and transactions between agents."
    },
    "content":{
        "roles": [
            "shopper": {
            "description": "shopper Agent - handles user interaction, PIN validation, QR code display",
            "endpoints": {
                "receive_delivery_receipt": "/ap2/shopper/receive_delivery_receipt"
            }
            },
            "merchant": {
            "description": "Merchant Agent - generates cart, creates QR orders, issues delivery receipts",
            "endpoints": {
                "create_cart_mandate": "/ap2/merchant/create_cart_mandate",
                "send_payment_mandate": "/ap2/merchant/send_payment_mandate",
            }
            }
        ]
    }
```

# 凭证定义

## 1. CartMandate（购物车授权）

**方向**：MA → TA

**数据结构**：

```json
{
  "contents": {
    "id": "cart_shoes_123",
    "user_signature_required": false,
    "timestamp": "2025-01-17T09:00:00Z",
    "payment_request": {
      "method_data": [
        {
          "supported_methods": "QR_CODE",
          "data": {
            "channel": "ALIPAY",
            "qr_url": "https://pay.example.com/qrcode/abc123",
            "out_trade_no": "order_20250117_123456",
            "expires_at": "2025-01-17T09:15:00Z"
          }
        },
        {
          "supported_methods": "QR_CODE",
          "data": {
            "channel": "WECHAT",
            "qr_url": "https://pay.example.com/qrcode/abc123",
            "out_trade_no": "order_20250117_123456",
            "expires_at": "2025-01-17T09:15:00Z"
          }
        }
      ],
      "details": {
        "id": "order_shoes_123",
        "displayItems": [
          {
            "id": "sku-id-123",
            "label": "Nike Air Max 90",
            "quantity": 1,
            "options": {
              "color": "red",
              "size": "42"
            },
            "amount": {
              "currency": "CNY",
              "value": 120.0
            },
            "pending": null,
            "remark": "请尽快发货"
          }
        ],
        "shipping_address": {
          "recipient_name": "张三",
          "phone": "13800138000",
          "region": "北京市",
          "city": "北京市",
          "address_line": "朝阳区某某街道123号",
          "postal_code": "100000"
        },
        "shipping_options": null,
        "modifiers": null,
        "total": {
          "label": "Total",
          "amount": {
            "currency": "CNY",
            "value": 120.0
          },
          "pending": null
        }
      },
      "options": {
        "requestPayerName": false,
        "requestPayerEmail": false,
        "requestPayerPhone": false,
        "requestShipping": true,
        "shippingType": null
      }
    }
  },
  "merchant_authorization": "eyJhbGciOiJSUzI1NiIsInR5cCI6IkpXVCJ9..."
}
```

**字段说明**：
- `contents`: CartContents 对象，包含购物车完整信息
  - `id`: 购物车唯一标识符
  - `user_signature_required`: 是否需要用户签名（通常为 false）
  - `timestamp`: ISO-8601 格式的时间戳
  - `payment_request`: 支付请求详情，包含 method_data、details、options
- `merchant_authorization`: JWS 格式的商户授权签名（详见下节）

**关键点**：
- `merchant_authorization` 是对整个 `contents` 的 JWS 签名（RS256 或 ES256K）
- `cart_hash = b64url(sha256(JCS(contents)))`，cart_hash 包含在 JWT payload 中


---

## Merchant Authorization（商户授权凭证）

### 概述

`merchant_authorization` 字段是商户对购物车内容 (`CartContents`) 的**短期数字签名授权凭证**，用于保证购物车内容的真实性与完整性。
该字段取代旧版的 `merchant_signature`，并采用符合 JOSE/JWT 标准的 **JSON Web Signature (JWS)** 容器格式。

---

### 数据类型

* **类型**：base64url 编码的紧凑 JWS 字符串（`header.payload.signature`）
* **算法**：`RS256` 或 `ES256K`
* **字段**：`CartMandate.merchant_authorization`

---

### Header 格式

```json
{
  "alg": "RS256",
  "kid": "MA-key-001",
  "typ": "JWT"
}
```

或：

```json
{
  "alg": "ES256K",
  "kid": "MA-es256k-key-001",
  "typ": "JWT"
}
```

---

### Payload 格式

**基础实现（必需字段）**：

```json
{
  "iss": "did:wba:a.com:MA",             // 签发者（商户智能体 DID）
  "sub": "did:wba:a.com:MA",             // 主体（可与 iss 相同）
  "aud": "did:wba:a.com:TA",             // 受众（交易智能体或支付处理方）
  "iat": 1730000000,                     // 签发时间（秒）
  "exp": 1730000900,                     // 过期时间（建议 15 分钟，即 900 秒）
  "jti": "uuid",                         // 全局唯一标识符（防重放攻击）
  "cart_hash": "<b64url>"                // 对 CartMandate.contents 的哈希（见下节）
}
```

**可选扩展字段**（当前基础实现未包含，保留用于未来扩展）：

```json
{
  "cnf": { "kid": "did:wba:a.com:TA#keys-1" },  // 持有者绑定信息
  "sd_hash": "<b64url>",                         // SD-JWT / VC 哈希指针
  "extensions": ["anp.ap2.qr.v1"]                // 协议扩展标识
}
```

---

### `cart_hash` 计算规则

```text
cart_hash = Base64URL( SHA-256( JCS(CartMandate.contents) ) )
```

* 使用 [RFC 8785 JSON Canonicalization Scheme (JCS)](https://datatracker.ietf.org/doc/rfc8785/) 对 `CartMandate.contents` 进行规范化。
* 对规范化后的 UTF-8 字节执行 `SHA-256` 哈希。
* 将结果 Base64URL 编码（去掉“=”填充）。

---

### 签名生成流程（商户端 MA）

1. 计算 `cart_hash`：对 `CartMandate.contents` 执行 JCS 规范化后进行 SHA-256 哈希
2. 构造 JWT Payload（必需字段：`iss/sub/aud/iat/exp/jti/cart_hash`）
3. 构造 JWT Header（`alg=RS256` 或 `alg=ES256K`, `kid=<商户公钥标识>`, `typ=JWT`）
4. 用商户私钥对 Header 和 Payload 进行签名，生成紧凑 JWS（`header.payload.signature`）
5. 将生成的 JWS 作为 `merchant_authorization` 写入 `CartMandate` 对象

---

### 验签流程（交易端 TA）

1. 对 `CartMandate.contents` 重新计算 `cart_hash'`。
2. 解析 `merchant_authorization`：

   * 提取 Header → `kid`。
   * 通过 DID 文档或注册表获取 MA 的公钥。
   * 验证 JWS 签名（RS256 或 ES256K，与 Header 匹配）。
3. 校验声明：

   * `iss/aud/iat/exp/jti` 均符合规范；
   * 当前时间在 `[iat, exp]` 内；
   * `jti` 未被重复使用。
4. 校验数据绑定：

   * `payload.cart_hash == cart_hash'`，否则拒绝。
5. 识别扩展：

   * 如存在 `sd_hash`，进入 SD-JWT/VC 路径；
   * 如存在 `cnf`，可用于后续持有者验证。

---

### 参考实现（Python / PyJWT）

**基础实现**（与 `/anp/ap2/cart_mandate.py` 一致）：

```python
import json, base64, hashlib, uuid, time
import jwt  # pip install pyjwt

def jcs_canonicalize(obj):
    """JSON Canonicalization Scheme (RFC 8785)"""
    return json.dumps(obj, ensure_ascii=False, separators=(",", ":"), sort_keys=True)

def b64url_no_pad(b: bytes) -> str:
    """Base64URL encode without padding"""
    return base64.urlsafe_b64encode(b).decode("ascii").rstrip("=")

def compute_hash(contents: dict) -> str:
    """Compute hash of contents using JCS + SHA-256"""
    canon = jcs_canonicalize(contents)
    digest = hashlib.sha256(canon.encode("utf-8")).digest()
    return b64url_no_pad(digest)

def sign_merchant_authorization(
    contents: dict,
    merchant_private_key: str,
    merchant_did: str,
    merchant_kid: str,
    shopper_did: str,
    algorithm: str = "RS256",
    ttl_seconds: int = 900
) -> str:
    """Sign CartMandate contents with merchant authorization"""
    cart_hash = compute_hash(contents)
    now = int(time.time())

    payload = {
        "iss": merchant_did,
        "sub": merchant_did,
        "aud": shopper_did,
        "iat": now,
        "exp": now + ttl_seconds,
        "jti": str(uuid.uuid4()),
        "cart_hash": cart_hash
    }

    headers = {
        "alg": algorithm,
        "kid": merchant_kid,
        "typ": "JWT"
    }

    return jwt.encode(payload, merchant_private_key, algorithm=algorithm, headers=headers)
```

---

### 校验清单

| 校验项       | 要求                                      |
|--------------|-------------------------------------------|
| 签名算法     | RS256 或 ES256K（需与 Header.alg 一致）   |
| 时间窗       | `iat ≤ now ≤ exp`，有效期 ≤ 15 分钟       | jti |
| 重放防护     | `jti` 全局唯一                            |
| 签发者与受众 | `iss=MA`，`aud=TA`（或 MPP）              |
| 数据一致性   | `payload.cart_hash == computed_cart_hash` |
| DID 解析     | 通过 `kid` → DID 文档解析公钥             |
| 兼容扩展     | 支持解析 `cnf`、`sd_hash` 字段            |

---

### 向后兼容与升级策略

* 开发者应逐步弃用 `merchant_signature`，统一迁移到 `merchant_authorization`。
* 解析逻辑应具备兼容性：优先读取 `merchant_authorization`，如缺失可回退旧字段。
* 未来 M2/M3 版本中，`sd_hash` 将扩展为 SD-JWT-VC 链路标识，实现可选择性披露与可验证凭证互操作。

---

### 小结

> `merchant_authorization` 是商户为购物车内容生成的短期可验证授权凭证。
> 它结合 `cart_hash`、`cnf` 与 `sd_hash` 提供完整的**数据完整性验证、身份绑定、隐私升级通路**。
> 所有签发与验证过程均基于标准 JWS/JWT 机制，可直接在现有 JOSE 库上实现。

## 2. PaymentMandate（支付授权）

**方向**：TA → MA

**数据结构**：

```json
{
  "payment_mandate_contents": {
    "payment_mandate_id": "pm_12345",
    "payment_details_id": "order_shoes_123",
    "payment_details_total": {
      "label": "Total",
      "amount": {
        "currency": "CNY",
        "value": 120.0
      },
      "pending": null,
      "refund_period": 30
    },
    "payment_response": {
      "request_id": "order_shoes_123",
      "method_name": "QR_CODE",
      "details": {
        "channel": "ALIPAY",
        "out_trade_no": "order_20250117_123456"
      },
      "shipping_address": null,
      "shipping_option": null,
      "payer_name": null,
      "payer_email": null,
      "payer_phone": null
    },
    "merchant_agent": "MerchantAgent",
    "timestamp": "2025-01-17T09:05:00Z",
    "cart_hash": "cart_hash"
  },
  "user_authorization": "eyJhbGciOiJFUzI1NksiLCJraWQiOiJkaWQ6ZXhhbXBsZ..."
}
```

**字段说明**：
- `payment_mandate_contents`: PaymentMandateContents 对象
  - `payment_mandate_id`: 支付授权唯一标识符
  - `payment_details_id`: 对应 CartMandate 中 payment_request.details.id
  - `payment_details_total`: 支付总金额及退款期限
  - `payment_response`: 支付响应详情（支付方式、渠道等）
  - `merchant_agent`: 商户代理标识
  - `timestamp`: ISO-8601 格式的时间戳
  - `cart_hash`: **前序 CartMandate 的哈希值**（哈希链关键）
- `user_authorization`: JWS 格式的用户授权签名（详见下节）


### user_authorization(用户授权)

user_authorization 是用户/购物者对支付内容的授权签名，采用与 merchant_authorization 相同的 JWS 格式。

**Header 格式**：

```json
{
  "alg": "RS256",
  "kid": "Shopper-key-001",
  "typ": "JWT"
}
```

或：

```json
{
  "alg": "ES256K",
  "kid": "Shopper-es256k-key-001",
  "typ": "JWT"
}
```

**Payload 格式**：

```json
{
  "iss": "did:wba:a.com:TA",              // 签发者（购物者智能体 DID）
  "sub": "did:wba:a.com:TA",              // 主体（可与 iss 相同）
  "aud": "did:wba:a.com:MA",              // 受众（商户智能体）
  "iat": 1730000000,                      // 签发时间（秒）
  "exp": 1730000900,                      // 过期时间（建议 180天）
  "jti": "uuid",                          // 全局唯一标识符（防重放攻击）
  "pmt_hash": "<b64url>"                  // 对 PaymentMandateContents 的哈希
}
```

**pmt_hash 计算规则**：

```text
pmt_hash = Base64URL( SHA-256( JCS(PaymentMandateContents) ) )
<<<<<<< HEAD
=======
```

**哈希链维护**：

PaymentMandateContents 包含前序 CartMandate 的 `cart_hash` 字段，从而形成哈希链：

```
CartMandate(cart_hash) → PaymentMandate(cart_hash, pmt_hash)
```

格式说明：对象名(前序哈希, 当前哈希)

---

## 3. PaymentReceipt（支付凭证）

**方向**：MA → TA（通过 Webhook）

**数据结构**：

```json
{
  "credential_type": "PaymentReceipt",
  "version": 1,
  "id": "receipt_uuid_123",
  "timestamp": "2025-01-17T09:10:00Z",
  "contents": {
    "payment_mandate_id": "pm_12345",
    "provider": "ALIPAY",
    "status": "SUCCEEDED",
    "transaction_id": "alipay_txn_789",
    "out_trade_no": "order_20250117_123456",
    "paid_at": "2025-01-17T09:08:30Z",
    "amount": {
      "currency": "CNY",
      "value": 120.0
    },
    "timestamp": "2025-01-17T09:10:00Z",
    "pmt_hash": "pmt_hash"
  },
  "merchant_authorization": "eyJhbGciOiJSUzI1NiIsInR5cCI6IkpXVCJ9..."
}
```

**字段说明**：
- `credential_type`: 固定值 "PaymentReceipt"
- `version`: 凭证版本号，当前为 1
- `id`: 凭证唯一标识符（UUID）
- `timestamp`: 凭证签发时间（ISO-8601）
- `contents`: PaymentReceiptContents 对象
  - `payment_mandate_id`: 对应的 PaymentMandate ID
  - `provider`: 支付提供商（ALIPAY | WECHAT）
  - `status`: 支付状态（SUCCEEDED | FAILED | PENDING | TIMEOUT）
  - `transaction_id`: 支付提供商的交易 ID
  - `out_trade_no`: 外部交易号
  - `paid_at`: 支付完成时间（ISO-8601）
  - `amount`: 支付金额
  - `timestamp`: 内容时间戳（与顶层 timestamp 相同）
  - `pmt_hash`: **前序 PaymentMandate 的哈希值**
- `merchant_authorization`: JWS 格式的商户授权签名

**merchant_authorization Payload**：

```json
{
  "iss": "did:wba:a.com:MA",
  "sub": "did:wba:a.com:MA",
  "aud": "did:wba:a.com:TA",
  "iat": 1730000000,
  "exp": 1730000900,
  "jti": "receipt_uuid_123",
  "credential_type": "PaymentReceipt",
  "cred_hash": "<b64url(sha256(JCS(contents)))>"
}
```

**哈希链扩展**：

>>>>>>> ac0e56e9
```
CartMandate(cart_hash) → PaymentMandate(cart_hash, pmt_hash) → PaymentReceipt(pmt_hash, cred_hash)
```

---

## 4. FulfillmentReceipt（履约凭证）

**方向**：MA → TA（通过 Webhook）

**数据结构**：

```json
{
  "credential_type": "FulfillmentReceipt",
  "version": 1,
  "id": "fulfillment_uuid_456",
  "timestamp": "2025-01-18T10:00:00Z",
  "contents": {
    "order_id": "order_shoes_123",
    "items": [
      {
        "id": "sku-id-123",
        "quantity": 1
      }
    ],
    "fulfilled_at": "2025-01-18T09:45:00Z",
    "shipping": {
      "carrier": "顺丰速运",
      "tracking_number": "SF1234567890",
      "delivered_eta": "2025-01-20T18:00:00Z"
    },
    "timestamp": "2025-01-18T10:00:00Z",
    "pmt_hash": "pmt_hash",
    "metadata": {
      "warehouse": "Beijing-001",
      "notes": "已发货，请注意查收"
    }
  },
  "merchant_authorization": "eyJhbGciOiJSUzI1NiIsInR5cCI6IkpXVCJ9..."
}
```

**字段说明**：
- `credential_type`: 固定值 "FulfillmentReceipt"
- `version`: 凭证版本号，当前为 1
- `id`: 凭证唯一标识符（UUID）
- `timestamp`: 凭证签发时间（ISO-8601）
- `contents`: FulfillmentReceiptContents 对象
  - `order_id`: 订单 ID
  - `items`: 履约商品列表
  - `fulfilled_at`: 履约完成时间（ISO-8601）
  - `shipping`: 物流信息（可选）
  - `timestamp`: 内容时间戳（与顶层 timestamp 相同）
  - `pmt_hash`: **前序 PaymentMandate 的哈希值**
  - `metadata`: 业务特定的履约数据（可选）
- `merchant_authorization`: JWS 格式的商户授权签名

**merchant_authorization Payload**：

```json
{
  "iss": "did:wba:a.com:MA",
  "sub": "did:wba:a.com:MA",
  "aud": "did:wba:a.com:TA",
  "iat": 1730000000,
  "exp": 1730000900,
  "jti": "fulfillment_uuid_456",
  "credential_type": "FulfillmentReceipt",
  "cred_hash": "<b64url(sha256(JCS(contents)))>"
}
```

**注意**：PaymentReceipt 和 FulfillmentReceipt 都包含 `pmt_hash` 字段（指向同一个 PaymentMandate），形成分支哈希链。

---

**哈希链维护**：

PaymentMandateContents 包含前序 CartMandate 的 `cart_hash` 字段，从而形成哈希链：

```
CartMandate(cart_hash) → PaymentMandate(cart_hash, pmt_hash)
```

格式说明：对象名(前序哈希, 当前哈希)

---

## 3. PaymentReceipt（支付凭证）

**方向**：MA → TA（通过 Webhook）

**数据结构**：

```json
{
  "credential_type": "PaymentReceipt",
  "version": 1,
  "id": "receipt_uuid_123",
  "timestamp": "2025-01-17T09:10:00Z",
  "contents": {
    "payment_mandate_id": "pm_12345",
    "provider": "ALIPAY",
    "status": "SUCCEEDED",
    "transaction_id": "alipay_txn_789",
    "out_trade_no": "order_20250117_123456",
    "paid_at": "2025-01-17T09:08:30Z",
    "amount": {
      "currency": "CNY",
      "value": 120.0
    },
    "timestamp": "2025-01-17T09:10:00Z",
    "pmt_hash": "pmt_hash"
  },
  "merchant_authorization": "eyJhbGciOiJSUzI1NiIsInR5cCI6IkpXVCJ9..."
}
```

**字段说明**：
- `credential_type`: 固定值 "PaymentReceipt"
- `version`: 凭证版本号，当前为 1
- `id`: 凭证唯一标识符（UUID）
- `timestamp`: 凭证签发时间（ISO-8601）
- `contents`: PaymentReceiptContents 对象
  - `payment_mandate_id`: 对应的 PaymentMandate ID
  - `provider`: 支付提供商（ALIPAY | WECHAT）
  - `status`: 支付状态（SUCCEEDED | FAILED | PENDING | TIMEOUT）
  - `transaction_id`: 支付提供商的交易 ID
  - `out_trade_no`: 外部交易号
  - `paid_at`: 支付完成时间（ISO-8601）
  - `amount`: 支付金额
  - `timestamp`: 内容时间戳（与顶层 timestamp 相同）
  - `pmt_hash`: **前序 PaymentMandate 的哈希值**
- `merchant_authorization`: JWS 格式的商户授权签名

**merchant_authorization Payload**：

```json
{
  "iss": "did:wba:a.com:MA",
  "sub": "did:wba:a.com:MA",
  "aud": "did:wba:a.com:TA",
  "iat": 1730000000,
  "exp": 1730000900,
  "jti": "receipt_uuid_123",
  "credential_type": "PaymentReceipt",
  "cred_hash": "<b64url(sha256(JCS(contents)))>"
}
```

**哈希链扩展**：

```
CartMandate(cart_hash) → PaymentMandate(cart_hash, pmt_hash) → PaymentReceipt(pmt_hash, cred_hash)
```

---

## 4. FulfillmentReceipt（履约凭证）

**方向**：MA → TA（通过 Webhook）

**数据结构**：

```json
{
  "credential_type": "FulfillmentReceipt",
  "version": 1,
  "id": "fulfillment_uuid_456",
  "timestamp": "2025-01-18T10:00:00Z",
  "contents": {
    "order_id": "order_shoes_123",
    "items": [
      {
        "id": "sku-id-123",
        "quantity": 1
      }
    ],
    "fulfilled_at": "2025-01-18T09:45:00Z",
    "shipping": {
      "carrier": "顺丰速运",
      "tracking_number": "SF1234567890",
      "delivered_eta": "2025-01-20T18:00:00Z"
    },
    "timestamp": "2025-01-18T10:00:00Z",
    "pmt_hash": "pmt_hash",
    "metadata": {
      "warehouse": "Beijing-001",
      "notes": "已发货，请注意查收"
    }
  },
  "merchant_authorization": "eyJhbGciOiJSUzI1NiIsInR5cCI6IkpXVCJ9..."
}
```

**字段说明**：
- `credential_type`: 固定值 "FulfillmentReceipt"
- `version`: 凭证版本号，当前为 1
- `id`: 凭证唯一标识符（UUID）
- `timestamp`: 凭证签发时间（ISO-8601）
- `contents`: FulfillmentReceiptContents 对象
  - `order_id`: 订单 ID
  - `items`: 履约商品列表
  - `fulfilled_at`: 履约完成时间（ISO-8601）
  - `shipping`: 物流信息（可选）
  - `timestamp`: 内容时间戳（与顶层 timestamp 相同）
  - `pmt_hash`: **前序 PaymentMandate 的哈希值**
  - `metadata`: 业务特定的履约数据（可选）
- `merchant_authorization`: JWS 格式的商户授权签名

**merchant_authorization Payload**：

```json
{
  "iss": "did:wba:a.com:MA",
  "sub": "did:wba:a.com:MA",
  "aud": "did:wba:a.com:TA",
  "iat": 1730000000,
  "exp": 1730000900,
  "jti": "fulfillment_uuid_456",
  "credential_type": "FulfillmentReceipt",
  "cred_hash": "<b64url(sha256(JCS(contents)))>"
}
```

**注意**：PaymentReceipt 和 FulfillmentReceipt 都包含 `pmt_hash` 字段（指向同一个 PaymentMandate），形成分支哈希链。

---

# 消息定义

## 1. create_cart_mandate

**方向**：Shopper (TA) → Merchant (MA)

**API 路径**：`POST /ap2/merchant/create_cart_mandate`

**请求消息结构**：

```json
{
  "messageId": "cart-request-001",
  "from": "did:wba:a.com:shopper",
  "to": "did:wba:a.com:merchant",
  "data": {
    "cart_mandate_id": "cart-mandate-id-123",
    "items": [
      {
        "id": "sku-id-123",
        "quantity": 1,
        "options": {
          "color": "red",
          "size": "42"
        },
        "remark": "请尽快发货"
      }
    ],
    "shipping_address": {
      "recipient_name": "张三",
      "phone": "13800138000",
      "region": "北京市",
      "city": "北京市",
      "address_line": "朝阳区某某街道123号",
      "postal_code": "100000"
    },
    "remark": "请尽快发货"
  }
}
```

**响应消息结构**（返回 CartMandate）：

```json
{
  "messageId": "cart-response-001",
  "from": "did:wba:a.com:merchant",
  "to": "did:wba:a.com:shopper",
  "data": {
    "contents": {
      "id": "cart-mandate-id-123",
      "user_signature_required": false,
      "payment_request": {
        "method_data": [
          {
            "supported_methods": "QR_CODE",
            "data": {
              "channel": "ALIPAY",
              "qr_url": "https://pay.example.com/qrcode/abc123",
              "out_trade_no": "order_20250117_123456",
              "expires_at": "2025-01-17T09:15:00Z"
            }
          }
        ],
        "details": {
          "id": "order_shoes_123",
          "displayItems": [
            {
              "id": "sku-id-123",
              "label": "Nike Air Max 90",
              "quantity": 1,
              "options": {
                "color": "red",
                "size": "42"
              },
              "amount": {
                "currency": "CNY",
                "value": 120.0
              },
              "pending": null
            }
          ],
          "total": {
            "label": "Total",
            "amount": {
              "currency": "CNY",
              "value": 120.0
            },
            "pending": null
          }
        },
        "shipping_address": {
            "shipping_address": null,
            "shipping_option": null,
            "payer_name": null,
            "payer_email": null,
            "payer_phone": null
        }
      }
    },
    "merchant_authorization": "eyJhbGciOiJSUzI1NiIsInR5cCI6IkpXVCJ9...",
    "timestamp": "2025-01-17T09:00:01Z"
  }
}
```

**关键点**：
- 请求中的 `items` 包含商品 SKU、数量及可选属性
- 响应返回完整的 CartMandate，包含二维码信息
- `merchant_authorization` 是商户对购物车内容的授权签名

## 2. send_payment_mandate

**方向**：Shopper (TA) → Merchant (MA)

**API 路径**：`POST /ap2/merchant/send_payment_mandate`

**请求消息结构**：

```json
{
  "messageId": "payment-mandate-001",
  "from": "did:wba:a.com:shopper",
  "to": "did:wba:a.com:merchant",
  "mandate_webhook_url":"https://merchant.example.com/ap2/mandate",
  "data": {
    "payment_mandate_contents": {
      "payment_mandate_id": "pm_12345",
      "payment_details_id": "order_shoes_123",
      "payment_details_total": {
        "label": "Total",
        "amount": {
          "currency": "CNY",
          "value": 120.0
        },
        "pending": null,
        "refund_period": 30
      },
      "payment_response": {
        "request_id": "order_shoes_123",
        "method_name": "QR_CODE",
        "details": {
          "channel": "ALIPAY",
          "out_trade_no": "order_20250117_123456"
        },
        "shipping_address": null,
        "shipping_option": null,
        "payer_name": null,
        "payer_email": null,
        "payer_phone": null
      },
      "merchant_agent": "MerchantAgent",
      "timestamp": "2025-01-17T09:05:00Z",
      "cart_hash": "cart_hash"
    },
    "user_authorization": "eyJhbGciOiJFUzI1NksiLCJraWQiOiJkaWQ6ZXhhbXBsZ..."
  }
}
```

**关键点**：
- `payment_mandate_contents.cart_hash` 存储前序 CartMandate 的哈希值
- `user_authorization` 包含对整个 `payment_mandate_contents` 的签名


## 消息流转顺序

完整的 AP2 交易流程包含以下步骤：
<<<<<<< HEAD

1. **TA 请求** → MA：`create_cart_mandate`
   - TA 发送购物车请求，包含商品信息和配送地址

=======

1. **TA 请求** → MA：`create_cart_mandate`
   - TA 发送购物车请求，包含商品信息和配送地址

>>>>>>> ac0e56e9
2. **MA 响应** → TA：`CartMandate`
   - MA 返回签名的购物车授权，包含支付二维码
   - 包含 `merchant_authorization` 签名

3. **TA 发送** → MA：`PaymentMandate`
   - 用户完成支付后，TA 发送支付授权
   - 包含 `user_authorization` 签名和 `cart_hash`（指向前序 CartMandate）

4. **MA 推送** → TA：`PaymentReceipt`（通过 Webhook）
   - MA 确认支付成功后，推送支付凭证
   - 包含支付提供商的交易信息和 `pmt_hash`（指向前序 PaymentMandate）

5. **MA 推送** → TA：`FulfillmentReceipt`（通过 Webhook，可选）
   - MA 完成订单履约后，推送履约凭证
   - 包含物流信息和 `pmt_hash`（指向前序 PaymentMandate）

**哈希链完整视图**：

```
CartMandate(cart_hash)
    ↓
PaymentMandate(cart_hash,pmt_hash)
    ↓
    ├─→ PaymentReceipt(pmt_hash,cred_hash)
    └─→ FulfillmentReceipt(pmt_hash,cred_hash)
<<<<<<< HEAD
```
=======
```
>>>>>>> ac0e56e9
<|MERGE_RESOLUTION|>--- conflicted
+++ resolved
@@ -43,6 +43,7 @@
 
 ```json
     {
+      "type": "StructuredInterface",
       "type": "StructuredInterface",
       "protocol": "AP2/ANP",
       "version": "0.0.1",
@@ -74,12 +75,14 @@
 **方向**：MA → TA
 
 **数据结构**：
+**数据结构**：
 
 ```json
 {
   "contents": {
     "id": "cart_shoes_123",
     "user_signature_required": false,
+    "timestamp": "2025-01-17T09:00:00Z",
     "timestamp": "2025-01-17T09:00:00Z",
     "payment_request": {
       "method_data": [
@@ -128,6 +131,12 @@
           "city": "北京市",
           "address_line": "朝阳区某某街道123号",
           "postal_code": "100000"
+          "recipient_name": "张三",
+          "phone": "13800138000",
+          "region": "北京市",
+          "city": "北京市",
+          "address_line": "朝阳区某某街道123号",
+          "postal_code": "100000"
         },
         "shipping_options": null,
         "modifiers": null,
@@ -160,10 +169,23 @@
   - `timestamp`: ISO-8601 格式的时间戳
   - `payment_request`: 支付请求详情，包含 method_data、details、options
 - `merchant_authorization`: JWS 格式的商户授权签名（详见下节）
+  "merchant_authorization": "eyJhbGciOiJSUzI1NiIsInR5cCI6IkpXVCJ9..."
+}
+```
+
+**字段说明**：
+- `contents`: CartContents 对象，包含购物车完整信息
+  - `id`: 购物车唯一标识符
+  - `user_signature_required`: 是否需要用户签名（通常为 false）
+  - `timestamp`: ISO-8601 格式的时间戳
+  - `payment_request`: 支付请求详情，包含 method_data、details、options
+- `merchant_authorization`: JWS 格式的商户授权签名（详见下节）
 
 **关键点**：
 - `merchant_authorization` 是对整个 `contents` 的 JWS 签名（RS256 或 ES256K）
 - `cart_hash = b64url(sha256(JCS(contents)))`，cart_hash 包含在 JWT payload 中
+- `merchant_authorization` 是对整个 `contents` 的 JWS 签名（RS256 或 ES256K）
+- `cart_hash = b64url(sha256(JCS(contents)))`，cart_hash 包含在 JWT payload 中
 
 
 ---
@@ -208,6 +230,8 @@
 ---
 
 ### Payload 格式
+
+**基础实现（必需字段）**：
 
 **基础实现（必需字段）**：
 
@@ -230,6 +254,20 @@
   "cnf": { "kid": "did:wba:a.com:TA#keys-1" },  // 持有者绑定信息
   "sd_hash": "<b64url>",                         // SD-JWT / VC 哈希指针
   "extensions": ["anp.ap2.qr.v1"]                // 协议扩展标识
+  "iat": 1730000000,                     // 签发时间（秒）
+  "exp": 1730000900,                     // 过期时间（建议 15 分钟，即 900 秒）
+  "jti": "uuid",                         // 全局唯一标识符（防重放攻击）
+  "cart_hash": "<b64url>"                // 对 CartMandate.contents 的哈希（见下节）
+}
+```
+
+**可选扩展字段**（当前基础实现未包含，保留用于未来扩展）：
+
+```json
+{
+  "cnf": { "kid": "did:wba:a.com:TA#keys-1" },  // 持有者绑定信息
+  "sd_hash": "<b64url>",                         // SD-JWT / VC 哈希指针
+  "extensions": ["anp.ap2.qr.v1"]                // 协议扩展标识
 }
 ```
 
@@ -254,6 +292,11 @@
 3. 构造 JWT Header（`alg=RS256` 或 `alg=ES256K`, `kid=<商户公钥标识>`, `typ=JWT`）
 4. 用商户私钥对 Header 和 Payload 进行签名，生成紧凑 JWS（`header.payload.signature`）
 5. 将生成的 JWS 作为 `merchant_authorization` 写入 `CartMandate` 对象
+1. 计算 `cart_hash`：对 `CartMandate.contents` 执行 JCS 规范化后进行 SHA-256 哈希
+2. 构造 JWT Payload（必需字段：`iss/sub/aud/iat/exp/jti/cart_hash`）
+3. 构造 JWT Header（`alg=RS256` 或 `alg=ES256K`, `kid=<商户公钥标识>`, `typ=JWT`）
+4. 用商户私钥对 Header 和 Payload 进行签名，生成紧凑 JWS（`header.payload.signature`）
+5. 将生成的 JWS 作为 `merchant_authorization` 写入 `CartMandate` 对象
 
 ---
 
@@ -284,24 +327,41 @@
 
 **基础实现**（与 `/anp/ap2/cart_mandate.py` 一致）：
 
+**基础实现**（与 `/anp/ap2/cart_mandate.py` 一致）：
+
 ```python
 import json, base64, hashlib, uuid, time
 import jwt  # pip install pyjwt
 
 def jcs_canonicalize(obj):
     """JSON Canonicalization Scheme (RFC 8785)"""
+    """JSON Canonicalization Scheme (RFC 8785)"""
     return json.dumps(obj, ensure_ascii=False, separators=(",", ":"), sort_keys=True)
 
 def b64url_no_pad(b: bytes) -> str:
     """Base64URL encode without padding"""
+    """Base64URL encode without padding"""
     return base64.urlsafe_b64encode(b).decode("ascii").rstrip("=")
 
+def compute_hash(contents: dict) -> str:
+    """Compute hash of contents using JCS + SHA-256"""
 def compute_hash(contents: dict) -> str:
     """Compute hash of contents using JCS + SHA-256"""
     canon = jcs_canonicalize(contents)
     digest = hashlib.sha256(canon.encode("utf-8")).digest()
     return b64url_no_pad(digest)
 
+def sign_merchant_authorization(
+    contents: dict,
+    merchant_private_key: str,
+    merchant_did: str,
+    merchant_kid: str,
+    shopper_did: str,
+    algorithm: str = "RS256",
+    ttl_seconds: int = 900
+) -> str:
+    """Sign CartMandate contents with merchant authorization"""
+    cart_hash = compute_hash(contents)
 def sign_merchant_authorization(
     contents: dict,
     merchant_private_key: str,
@@ -315,7 +375,11 @@
     cart_hash = compute_hash(contents)
     now = int(time.time())
 
+
     payload = {
+        "iss": merchant_did,
+        "sub": merchant_did,
+        "aud": shopper_did,
         "iss": merchant_did,
         "sub": merchant_did,
         "aud": shopper_did,
@@ -332,21 +396,40 @@
     }
 
     return jwt.encode(payload, merchant_private_key, algorithm=algorithm, headers=headers)
+        "cart_hash": cart_hash
+    }
+
+    headers = {
+        "alg": algorithm,
+        "kid": merchant_kid,
+        "typ": "JWT"
+    }
+
+    return jwt.encode(payload, merchant_private_key, algorithm=algorithm, headers=headers)
 ```
 
 ---
 
 ### 校验清单
 
-| 校验项       | 要求                                      |
-|--------------|-------------------------------------------|
-| 签名算法     | RS256 或 ES256K（需与 Header.alg 一致）   |
-| 时间窗       | `iat ≤ now ≤ exp`，有效期 ≤ 15 分钟       | jti |
-| 重放防护     | `jti` 全局唯一                            |
-| 签发者与受众 | `iss=MA`，`aud=TA`（或 MPP）              |
-| 数据一致性   | `payload.cart_hash == computed_cart_hash` |
-| DID 解析     | 通过 `kid` → DID 文档解析公钥             |
-| 兼容扩展     | 支持解析 `cnf`、`sd_hash` 字段            |
+| 校验项         | 要求                                        |
+|----------------|---------------------------------------------|
+| 签名算法       | RS256 或 ES256K（需与 Header.alg 一致）     |
+| 时间窗         | `iat ≤ now ≤ exp`，有效期 ≤ 15 分钟         | jti |
+| 重放防护       | `jti` 全局唯一                              |
+| 签发者与受众   | `iss=MA`，`aud=TA`（或 MPP）                |
+| 数据一致性     | `payload.cart_hash == computed_cart_hash`   |
+| DID 解析       | 通过 `kid` → DID 文档解析公钥               |
+| 兼容扩展       | 支持解析 `cnf`、`sd_hash` 字段              |
+| 校验项         | 要求                                        |
+| -------------- | ------------------------------------------- |
+| 签名算法       | RS256 或 ES256K（需与 Header.alg 一致）     |
+| 时间窗         | `iat ≤ now ≤ exp`，有效期 ≤ 15 分钟         | jti |
+| 重放防护       | `jti` 全局唯一                              |
+| 签发者与受众   | `iss=MA`，`aud=TA`（或 MPP）                |
+| 数据一致性     | `payload.cart_hash == computed_cart_hash`   |
+| DID 解析       | 通过 `kid` → DID 文档解析公钥               |
+| 兼容扩展       | 支持解析 `cnf`、`sd_hash` 字段              |
 
 ---
 
@@ -365,6 +448,10 @@
 > 所有签发与验证过程均基于标准 JWS/JWT 机制，可直接在现有 JOSE 库上实现。
 
 ## 2. PaymentMandate（支付授权）
+
+**方向**：TA → MA
+
+**数据结构**：
 
 **方向**：TA → MA
 
@@ -376,6 +463,13 @@
     "payment_mandate_id": "pm_12345",
     "payment_details_id": "order_shoes_123",
     "payment_details_total": {
+      "label": "Total",
+      "amount": {
+        "currency": "CNY",
+        "value": 120.0
+      },
+      "pending": null,
+      "refund_period": 30
       "label": "Total",
       "amount": {
         "currency": "CNY",
@@ -396,8 +490,21 @@
       "payer_name": null,
       "payer_email": null,
       "payer_phone": null
+      "request_id": "order_shoes_123",
+      "method_name": "QR_CODE",
+      "details": {
+        "channel": "ALIPAY",
+        "out_trade_no": "order_20250117_123456"
+      },
+      "shipping_address": null,
+      "shipping_option": null,
+      "payer_name": null,
+      "payer_email": null,
+      "payer_phone": null
     },
     "merchant_agent": "MerchantAgent",
+    "timestamp": "2025-01-17T09:05:00Z",
+    "cart_hash": "cart_hash"
     "timestamp": "2025-01-17T09:05:00Z",
     "cart_hash": "cart_hash"
   },
@@ -415,10 +522,43 @@
   - `timestamp`: ISO-8601 格式的时间戳
   - `cart_hash`: **前序 CartMandate 的哈希值**（哈希链关键）
 - `user_authorization`: JWS 格式的用户授权签名（详见下节）
+**字段说明**：
+- `payment_mandate_contents`: PaymentMandateContents 对象
+  - `payment_mandate_id`: 支付授权唯一标识符
+  - `payment_details_id`: 对应 CartMandate 中 payment_request.details.id
+  - `payment_details_total`: 支付总金额及退款期限
+  - `payment_response`: 支付响应详情（支付方式、渠道等）
+  - `merchant_agent`: 商户代理标识
+  - `timestamp`: ISO-8601 格式的时间戳
+  - `cart_hash`: **前序 CartMandate 的哈希值**（哈希链关键）
+- `user_authorization`: JWS 格式的用户授权签名（详见下节）
 
 
 ### user_authorization(用户授权)
 
+user_authorization 是用户/购物者对支付内容的授权签名，采用与 merchant_authorization 相同的 JWS 格式。
+
+**Header 格式**：
+
+```json
+{
+  "alg": "RS256",
+  "kid": "Shopper-key-001",
+  "typ": "JWT"
+}
+```
+
+或：
+
+```json
+{
+  "alg": "ES256K",
+  "kid": "Shopper-es256k-key-001",
+  "typ": "JWT"
+}
+```
+
+**Payload 格式**：
 user_authorization 是用户/购物者对支付内容的授权签名，采用与 merchant_authorization 相同的 JWS 格式。
 
 **Header 格式**：
@@ -456,11 +596,21 @@
 ```
 
 **pmt_hash 计算规则**：
+{
+  "iss": "did:wba:a.com:TA",              // 签发者（购物者智能体 DID）
+  "sub": "did:wba:a.com:TA",              // 主体（可与 iss 相同）
+  "aud": "did:wba:a.com:MA",              // 受众（商户智能体）
+  "iat": 1730000000,                      // 签发时间（秒）
+  "exp": 1730000900,                      // 过期时间（建议 180天）
+  "jti": "uuid",                          // 全局唯一标识符（防重放攻击）
+  "pmt_hash": "<b64url>"                  // 对 PaymentMandateContents 的哈希
+}
+```
+
+**pmt_hash 计算规则**：
 
 ```text
 pmt_hash = Base64URL( SHA-256( JCS(PaymentMandateContents) ) )
-<<<<<<< HEAD
-=======
 ```
 
 **哈希链维护**：
@@ -539,7 +689,87 @@
 
 **哈希链扩展**：
 
->>>>>>> ac0e56e9
+```
+CartMandate(cart_hash) → PaymentMandate(cart_hash, pmt_hash) → PaymentReceipt(pmt_hash, cred_hash)
+pmt_hash = Base64URL( SHA-256( JCS(PaymentMandateContents) ) )
+```
+
+**哈希链维护**：
+
+PaymentMandateContents 包含前序 CartMandate 的 `cart_hash` 字段，从而形成哈希链：
+
+```
+CartMandate(cart_hash) → PaymentMandate(cart_hash, pmt_hash)
+```
+
+格式说明：对象名(前序哈希, 当前哈希)
+
+---
+
+## 3. PaymentReceipt（支付凭证）
+
+**方向**：MA → TA（通过 Webhook）
+
+**数据结构**：
+
+```json
+{
+  "credential_type": "PaymentReceipt",
+  "version": 1,
+  "id": "receipt_uuid_123",
+  "timestamp": "2025-01-17T09:10:00Z",
+  "contents": {
+    "payment_mandate_id": "pm_12345",
+    "provider": "ALIPAY",
+    "status": "SUCCEEDED",
+    "transaction_id": "alipay_txn_789",
+    "out_trade_no": "order_20250117_123456",
+    "paid_at": "2025-01-17T09:08:30Z",
+    "amount": {
+      "currency": "CNY",
+      "value": 120.0
+    },
+    "timestamp": "2025-01-17T09:10:00Z",
+    "pmt_hash": "pmt_hash"
+  },
+  "merchant_authorization": "eyJhbGciOiJSUzI1NiIsInR5cCI6IkpXVCJ9..."
+}
+```
+
+**字段说明**：
+- `credential_type`: 固定值 "PaymentReceipt"
+- `version`: 凭证版本号，当前为 1
+- `id`: 凭证唯一标识符（UUID）
+- `timestamp`: 凭证签发时间（ISO-8601）
+- `contents`: PaymentReceiptContents 对象
+  - `payment_mandate_id`: 对应的 PaymentMandate ID
+  - `provider`: 支付提供商（ALIPAY | WECHAT）
+  - `status`: 支付状态（SUCCEEDED | FAILED | PENDING | TIMEOUT）
+  - `transaction_id`: 支付提供商的交易 ID
+  - `out_trade_no`: 外部交易号
+  - `paid_at`: 支付完成时间（ISO-8601）
+  - `amount`: 支付金额
+  - `timestamp`: 内容时间戳（与顶层 timestamp 相同）
+  - `pmt_hash`: **前序 PaymentMandate 的哈希值**
+- `merchant_authorization`: JWS 格式的商户授权签名
+
+**merchant_authorization Payload**：
+
+```json
+{
+  "iss": "did:wba:a.com:MA",
+  "sub": "did:wba:a.com:MA",
+  "aud": "did:wba:a.com:TA",
+  "iat": 1730000000,
+  "exp": 1730000900,
+  "jti": "receipt_uuid_123",
+  "credential_type": "PaymentReceipt",
+  "cred_hash": "<b64url(sha256(JCS(contents)))>"
+}
+```
+
+**哈希链扩展**：
+
 ```
 CartMandate(cart_hash) → PaymentMandate(cart_hash, pmt_hash) → PaymentReceipt(pmt_hash, cred_hash)
 ```
@@ -616,86 +846,6 @@
 **注意**：PaymentReceipt 和 FulfillmentReceipt 都包含 `pmt_hash` 字段（指向同一个 PaymentMandate），形成分支哈希链。
 
 ---
-
-**哈希链维护**：
-
-PaymentMandateContents 包含前序 CartMandate 的 `cart_hash` 字段，从而形成哈希链：
-
-```
-CartMandate(cart_hash) → PaymentMandate(cart_hash, pmt_hash)
-```
-
-格式说明：对象名(前序哈希, 当前哈希)
-
----
-
-## 3. PaymentReceipt（支付凭证）
-
-**方向**：MA → TA（通过 Webhook）
-
-**数据结构**：
-
-```json
-{
-  "credential_type": "PaymentReceipt",
-  "version": 1,
-  "id": "receipt_uuid_123",
-  "timestamp": "2025-01-17T09:10:00Z",
-  "contents": {
-    "payment_mandate_id": "pm_12345",
-    "provider": "ALIPAY",
-    "status": "SUCCEEDED",
-    "transaction_id": "alipay_txn_789",
-    "out_trade_no": "order_20250117_123456",
-    "paid_at": "2025-01-17T09:08:30Z",
-    "amount": {
-      "currency": "CNY",
-      "value": 120.0
-    },
-    "timestamp": "2025-01-17T09:10:00Z",
-    "pmt_hash": "pmt_hash"
-  },
-  "merchant_authorization": "eyJhbGciOiJSUzI1NiIsInR5cCI6IkpXVCJ9..."
-}
-```
-
-**字段说明**：
-- `credential_type`: 固定值 "PaymentReceipt"
-- `version`: 凭证版本号，当前为 1
-- `id`: 凭证唯一标识符（UUID）
-- `timestamp`: 凭证签发时间（ISO-8601）
-- `contents`: PaymentReceiptContents 对象
-  - `payment_mandate_id`: 对应的 PaymentMandate ID
-  - `provider`: 支付提供商（ALIPAY | WECHAT）
-  - `status`: 支付状态（SUCCEEDED | FAILED | PENDING | TIMEOUT）
-  - `transaction_id`: 支付提供商的交易 ID
-  - `out_trade_no`: 外部交易号
-  - `paid_at`: 支付完成时间（ISO-8601）
-  - `amount`: 支付金额
-  - `timestamp`: 内容时间戳（与顶层 timestamp 相同）
-  - `pmt_hash`: **前序 PaymentMandate 的哈希值**
-- `merchant_authorization`: JWS 格式的商户授权签名
-
-**merchant_authorization Payload**：
-
-```json
-{
-  "iss": "did:wba:a.com:MA",
-  "sub": "did:wba:a.com:MA",
-  "aud": "did:wba:a.com:TA",
-  "iat": 1730000000,
-  "exp": 1730000900,
-  "jti": "receipt_uuid_123",
-  "credential_type": "PaymentReceipt",
-  "cred_hash": "<b64url(sha256(JCS(contents)))>"
-}
-```
-
-**哈希链扩展**：
-
-```
-CartMandate(cart_hash) → PaymentMandate(cart_hash, pmt_hash) → PaymentReceipt(pmt_hash, cred_hash)
-```
 
 ---
 
@@ -895,6 +1045,7 @@
   "from": "did:wba:a.com:shopper",
   "to": "did:wba:a.com:merchant",
   "mandate_webhook_url":"https://merchant.example.com/ap2/mandate",
+  "mandate_webhook_url":"https://merchant.example.com/ap2/mandate",
   "data": {
     "payment_mandate_contents": {
       "payment_mandate_id": "pm_12345",
@@ -924,6 +1075,8 @@
       "merchant_agent": "MerchantAgent",
       "timestamp": "2025-01-17T09:05:00Z",
       "cart_hash": "cart_hash"
+      "timestamp": "2025-01-17T09:05:00Z",
+      "cart_hash": "cart_hash"
     },
     "user_authorization": "eyJhbGciOiJFUzI1NksiLCJraWQiOiJkaWQ6ZXhhbXBsZ..."
   }
@@ -934,21 +1087,18 @@
 - `payment_mandate_contents.cart_hash` 存储前序 CartMandate 的哈希值
 - `user_authorization` 包含对整个 `payment_mandate_contents` 的签名
 
+**关键点**：
+- `payment_mandate_contents.cart_hash` 存储前序 CartMandate 的哈希值
+- `user_authorization` 包含对整个 `payment_mandate_contents` 的签名
+
 
 ## 消息流转顺序
 
 完整的 AP2 交易流程包含以下步骤：
-<<<<<<< HEAD
 
 1. **TA 请求** → MA：`create_cart_mandate`
    - TA 发送购物车请求，包含商品信息和配送地址
 
-=======
-
-1. **TA 请求** → MA：`create_cart_mandate`
-   - TA 发送购物车请求，包含商品信息和配送地址
-
->>>>>>> ac0e56e9
 2. **MA 响应** → TA：`CartMandate`
    - MA 返回签名的购物车授权，包含支付二维码
    - 包含 `merchant_authorization` 签名
@@ -974,8 +1124,4 @@
     ↓
     ├─→ PaymentReceipt(pmt_hash,cred_hash)
     └─→ FulfillmentReceipt(pmt_hash,cred_hash)
-<<<<<<< HEAD
-```
-=======
-```
->>>>>>> ac0e56e9
+```